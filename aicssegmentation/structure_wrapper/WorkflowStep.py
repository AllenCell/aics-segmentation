--- conflicted
+++ resolved
@@ -13,31 +13,17 @@
         Constructor for the workflow object
 
         Params:
-<<<<<<< HEAD
             step_config (dict): dictionary object containing
                                 information about this workflow step
-=======
-            step_config (dict): dictionary object containing information about this 
-            workflow step
->>>>>>> f0ae9c78
+
         """
         self.name: str = step_config["name"]  # Name of the workflow step
         self.parent: List[int] = None
         if isinstance(step_config["parent"], int):
-<<<<<<< HEAD
-            # Index of parent in entire workflow
-            # TODO: Better to change json to 0-indexed to avoid confusion
-            self.parent = [step_config["parent"] - 1]
-        else:
-            # multiple parents
-            self.parent = [i - 1 for i in step_config["parent"]]
-        # Result of running this step, None if not executed
-        self.result: np.ndarray = None
-=======
             # single parent
             self.parent = [
                 step_config["parent"] - 1
-            ]  # Index of parent in entire workflow 
+            ]  # Index of parent in entire workflow
             # TODO: Better to change json to 0-indexed to avoid confusion
         else:
             # multiple parents
@@ -45,8 +31,6 @@
         self.result: np.ndarray = (
             None  # Result of running this step, None if not executed
         )
->>>>>>> f0ae9c78
-
         module = importlib.import_module(step_config["module"])
         self.__function = getattr(module, step_config["function"])
         self.__parameters: dict[str, Any] = None
@@ -58,11 +42,8 @@
         self.category = None  # preprocessing, core, or postprocessing?
         try:
             self.category = step_config["category"]
-<<<<<<< HEAD
         except KeyError:
-=======
-        except Exception:
->>>>>>> f0ae9c78
+
             self.category = None
 
     def execute(self, image: List[np.ndarray]) -> np.ndarray:
@@ -71,7 +52,6 @@
         Also sets the result field to the resultant image.
 
         Params:
-<<<<<<< HEAD
             image (np.ndarray): Image to perform this workflow step on,
                                 generally parent image
 
@@ -79,15 +59,7 @@
             self.result (np.ndarray): Result of performing workflow step
                                         on the given image.
        """
-=======
-            image (np.ndarray): Image to perform this workflow step on, generally
-            the parent image
 
-        Returns:
-            self.result (np.ndarray): Result of performing workflow step on the 
-            given image.
-        """
->>>>>>> f0ae9c78
         if self.__parameters:
             self.result: np.ndarray = self.__function(*image,
                                                       **self.__parameters)
