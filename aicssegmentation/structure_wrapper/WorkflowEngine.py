--- conflicted
+++ resolved
@@ -1,12 +1,6 @@
-<<<<<<< HEAD
 from aicssegmentation.structure_wrapper_config.structure_config_utils \
     import load_workflow_config, parse_config_to_objects
-=======
-from aicssegmentation.structure_wrapper_config.structure_config_utils import (
-    load_workflow_config,
-    parse_config_to_objects,
-)
->>>>>>> f0ae9c78
+
 import numpy as np
 from aicssegmentation.structure_wrapper.WorkflowStep import WorkflowStep
 from typing import List
@@ -22,27 +16,15 @@
         Constructor for the WorkflowEngine object
 
         Params:
-<<<<<<< HEAD
             workflow_name (str): dictionary object containing
             information about this workflow step
             image (np.ndarray):  image to perform workflow on
         """
-        self.workflow_name: str = workflow_name   # Workflow name
-        # List of WorkflowSteps for this workflow
-        self.steps: List[WorkflowStep] = self.__get_steps()
-        self.next_step: int = 0                 # Next step to execute
-        self.starting_image: np.ndarray = image          # Initial image
-=======
-            workflow_name (str): dictionary object containing information about this 
-            workflow step image (np.ndarray):  image to perform workflow on
-        """
-        self.workflow_name: str = workflow_name  # Workflow name
-        self.steps: List[
-            WorkflowStep
-        ] = self.__get_steps()  # List of WorkflowSteps for this workflow
-        self.next_step: int = 0  # Next step to execute
-        self.starting_image: np.ndarray = image  # Initial image
->>>>>>> f0ae9c78
+        self.workflow_name: str = workflow_name              # Workflow name
+        self.steps: List[WorkflowStep] = self.__get_steps()  # List of WorkflowSteps for this workflow
+        self.next_step: int = 0                              # Next step to execute
+        self.starting_image: np.ndarray = image              # Initial image
+
 
     def __get_steps(self) -> List[WorkflowStep]:
         """
@@ -53,18 +35,12 @@
 
         Returns:
             (list(WorkflowStep)): List of workflow step objects
-<<<<<<< HEAD
        """
         # TODO: in order for parent fucntionality to work correctly,
         #  we should sort these in the list by parent index
         return parse_config_to_objects(load_workflow_config(
             self.workflow_name))
-=======
-        """
-        # TODO: in order for parent fucntionality to work correctly, 
-        # we should sort these in the list by parent index
-        return parse_config_to_objects(load_workflow_config(self.workflow_name))
->>>>>>> f0ae9c78
+
 
     def get_next_step(self) -> WorkflowStep:
         """
@@ -86,16 +62,10 @@
             none
 
         Returns:
-<<<<<<< HEAD
+
             result (np.ndarray): resultant image from running the
             next workflow step
        """
-=======
-            result (np.ndarray): resultant image from running the next workflow step
-        """
->>>>>>> f0ae9c78
-        print("running step")
-        print(self.next_step)
         # Pick which image to perform the workflow step on
         image: np.ndarray = None
         if self.next_step == 0:
@@ -121,7 +91,7 @@
     def get_result(self, step_index: int) -> np.ndarray:
         """
         Get the result image for a workflow step.
-<<<<<<< HEAD
+
         You must call execute() on the workflow step in order to
         produce a result first before calling this function.
 
@@ -137,26 +107,7 @@
         if step_index == -1:
             return self.starting_image
         elif step_index > self.next_step:
-            # returns None if the WorkflowStep has not been executed.
-            return None
-
-=======
-        You must call execute() on the workflow step in order to produce a result first 
-        before calling this function.
-
-        Params:
-            step_index (int): index of the WorkflowStep in the workflowengine to get 
-            the result image of.
-
-        Returns:
-            self.image (np.ndarray): Result of performing workflow step on the given 
-                                     image. None if step has not been executed yet.
-        """
-        if step_index == -1:
-            return self.starting_image
-        elif step_index > self.next_step:
             return None  # returns None if the WorkflowStep has not been executed.
->>>>>>> f0ae9c78
         else:
             return self.steps[step_index].result
 
@@ -168,16 +119,11 @@
            none
 
         Returns:
-<<<<<<< HEAD
+
             (np.ndarray): Result of the last executed WorkflowStep,
                             returns the starting image if no Workflowsteps have
                             been run.
        """
-=======
-            (np.ndarray): Result of the last executed WorkflowStep, returns the 
-                         starting image if no Workflowsteps have been run.
-        """
->>>>>>> f0ae9c78
         if self.next_step == 0:
             return self.starting_image
         else:
@@ -206,9 +152,5 @@
 
         Returns:
             (bool): True if all WorkflowSteps have been executed, False if not
-<<<<<<< HEAD
-       """
-=======
         """
->>>>>>> f0ae9c78
         return self.next_step >= len(self.steps)