--- conflicted
+++ resolved
@@ -1,10 +1,5 @@
 from .segmenter_function import SegmenterFunction, FunctionParameter, WidgetType  # noqa F401
 from .workflow_step import WorkflowStep, WorkflowStepCategory  # noqa F401
-<<<<<<< HEAD
-from .workflow_definition import WorkflowDefinition  # noqa F401
 from .workflow import Workflow, BatchWorkflow  # noqa F401
-=======
 from .workflow_definition import WorkflowDefinition, PrebuiltWorkflowDefinition  # noqa F401
-from .workflow import Workflow  # noqa F401
->>>>>>> 3e79963f
 from .workflow_engine import WorkflowEngine  # noqa F401