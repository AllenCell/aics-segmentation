--- conflicted
+++ resolved
@@ -1,12 +1,11 @@
+import json
+from json import JSONDecodeError
+
 import numpy as np
 
-<<<<<<< HEAD
-from typing import List
+from typing import List, Union
 from .workflow import Workflow, BatchWorkflow
-=======
-from typing import List, Union
-from .workflow import Workflow
->>>>>>> 8f3c8628
+
 from .workflow_definition import WorkflowDefinition
 from .workflow_config import WorkflowConfig
 from pathlib import Path
@@ -48,7 +47,6 @@
 
         return Workflow(definition, input_image)
 
-<<<<<<< HEAD
     def get_executable_batch_workflow(self, workflow_name: str, input_dir: str, output_dir: str, channel_index: int):
         """
         Get an executable BatchWorkflow object
@@ -67,7 +65,6 @@
 
         return BatchWorkflow(definition, input_dir, output_dir, channel_index)
 
-
     def load_workflow_def(self, file_path: Path) -> WorkflowDefinition:
         if not file_path.exists():
             raise FileNotFoundError(f"Did not find a file at {file_path}")
@@ -80,13 +77,12 @@
             except JSONDecodeError:
                 raise ValueError("Invalid json file given, please validate before using")
         return self._structure_config.workflow_decoder(data, file_path.stem, from_file=True)
-=======
+
     def get_executable_workflow_from_config_file(
         self, file_path: Union[str, Path], input_image: np.ndarray
     ) -> Workflow:
         """
         Get an executable workflow object from a configuration file
->>>>>>> 8f3c8628
 
         inputs:
             file_path (str|Path): Path to the workflow configuration file
@@ -100,15 +96,15 @@
         definition = self._workflow_config.get_workflow_definition_from_config_file(Path(file_path))
         return Workflow(definition, input_image)
 
-<<<<<<< HEAD
-    def get_executable_batch_workflow_from_file(self, file_path: str, input_image: np.ndarray, input_dir: str, output_dir: str, channel_index: int):
+    def get_executable_batch_workflow_from_file(
+        self, file_path: str, input_image: np.ndarray, input_dir: str, output_dir: str, channel_index: int
+    ):
         if input_image is None:
             raise ValueError("input_image")
         norm_path = Path(file_path)
         definition = self.load_workflow_def(norm_path)
         return BatchWorkflow(definition, input_dir, output_dir, channel_index)
 
-=======
     def save_workflow_definition(self, workflow_definition: WorkflowDefinition, output_file_path: Union[str, Path]):
         if workflow_definition is None:
             raise ValueError("workflow_definition is None")
@@ -116,7 +112,6 @@
             raise ValueError("file_path is None")
 
         self._workflow_config.save_workflow_definition_as_json(workflow_definition, output_file_path)
->>>>>>> 8f3c8628
 
     def _load_workflow_definitions(self) -> List[WorkflowDefinition]:
         definitions = list()
