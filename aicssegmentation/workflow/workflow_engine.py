import numpy as np

from typing import List
from .workflow import Workflow, BatchWorkflow
from .workflow_definition import WorkflowDefinition
from .structure_wrapper_config import StructureWrapperConfig
from pathlib import Path
import json
from json import JSONDecodeError


class WorkflowEngine:
    """
    aicssegmentation workflow engine
    Use this class to access and execute aicssegmentation structure workflows
    """

    def __init__(self, structure_config: StructureWrapperConfig = None):
        self._structure_config = structure_config or StructureWrapperConfig()
        self._workflow_definitions = self._load_workflow_definitions()

    @property
    def workflow_definitions(self) -> List[WorkflowDefinition]:
        """
        List of all workflow definitions
        """
        return self._workflow_definitions

    def get_executable_workflow(self, workflow_name: str, input_image: np.ndarray) -> Workflow:
        """
        Get an executable workflow object

        inputs:
            workflow_name (str): Name of the workflow to load
            image (ndarray): input image for the workflow to execute on
        """
        if input_image is None:
            raise ValueError("input_image")

        definition = next(filter(lambda d: d.name == workflow_name, self._workflow_definitions), None)
        if definition is None:
            raise ValueError(
                f"No available workflow definition found for {workflow_name}. Specify a valid workflow name."
            )

        return Workflow(definition, input_image)

<<<<<<< HEAD
    def get_executable_batch_workflow(self, workflow_name: str, input_dir: str, output_dir: str, channel_index: int):
        """
        Get an executable BatchWorkflow object

        inputs:
            workflow_name (str): Name of the workflow to load
            input_dir (str): input path where files to process are located
            output_dir (str): output path to write results to
            channel_index (int): index of selected channel
        """


        definition = next(filter(lambda d: d.name == workflow_name, self._workflow_definitions), None)
        if definition is None:
            raise ValueError(
                f"No available workflow definition found for {workflow_name}. Specify a valid workflow name."
            )

        return BatchWorkflow(definition, input_dir, output_dir, channel_index)


    def load_workflow_def(self, file_path: Path) -> WorkflowDefinition:
=======
    def _load_workflow_def(self, file_path: Path) -> WorkflowDefinition:
>>>>>>> 91f3aed9
        if not file_path.exists():
            raise FileNotFoundError(f"Did not find a file at {file_path}")
        if file_path.suffix.lower() != ".json":
            raise ValueError(f"The file at {file_path} is not a json file.")

        with open(file_path) as f:
            try:
                data = json.load(f)
            except JSONDecodeError:
                raise ValueError("Invalid json file given, please validate before using")
        return self._structure_config.workflow_decoder(data, file_path.stem, from_file=True)

    def get_executable_workflow_from_file(self, file_path: str, input_image: np.ndarray) -> Workflow:
        if input_image is None:
            raise ValueError("input_image")
        norm_path = Path(file_path)
        definition = self._load_workflow_def(norm_path)
        return Workflow(definition, input_image)

    def get_executable_batch_workflow_from_file(self, file_path: str, input_image: np.ndarray, input_dir: str, output_dir: str, channel_index: int):
        if input_image is None:
            raise ValueError("input_image")
        norm_path = Path(file_path)
        definition = self.load_workflow_def(norm_path)
        return BatchWorkflow(definition, input_dir, output_dir, channel_index)


    def _load_workflow_definitions(self) -> List[WorkflowDefinition]:
        definitions = list()
        available_workflows = self._structure_config.get_available_workflows()
        for name in available_workflows:
            definitions.append(self._structure_config.get_workflow_definition(name))
        return definitions<|MERGE_RESOLUTION|>--- conflicted
+++ resolved
@@ -45,7 +45,6 @@
 
         return Workflow(definition, input_image)
 
-<<<<<<< HEAD
     def get_executable_batch_workflow(self, workflow_name: str, input_dir: str, output_dir: str, channel_index: int):
         """
         Get an executable BatchWorkflow object
@@ -67,10 +66,7 @@
         return BatchWorkflow(definition, input_dir, output_dir, channel_index)
 
 
-    def load_workflow_def(self, file_path: Path) -> WorkflowDefinition:
-=======
     def _load_workflow_def(self, file_path: Path) -> WorkflowDefinition:
->>>>>>> 91f3aed9
         if not file_path.exists():
             raise FileNotFoundError(f"Did not find a file at {file_path}")
         if file_path.suffix.lower() != ".json":
