import numpy as np

<<<<<<< HEAD
from aicssegmentation.workflow.workflow import Workflow, BatchWorkflow
from aicssegmentation.workflow.structure_wrapper_config import StructureWrapperConfig
=======
from aicssegmentation.workflow.workflow import Workflow
from aicssegmentation.workflow.workflow_config import WorkflowConfig
>>>>>>> 8f3c8628
from skimage import data
from aicsimageio.writers import OmeTiffWriter
from pathlib import Path
from aicsimageio import AICSImage
from numpy import random


class TestWorkflow:
    def setup_method(self):
        self._fake_image = np.asarray(data.astronaut())
        definition = WorkflowConfig().get_workflow_definition("sec61b")  # TODO use mock workflow
        self._workflow = Workflow(definition, self._fake_image)

    def test_step_by_step_workflow_sec61b(self):
        assert self._workflow.get_result(0) is None
        assert np.array_equal(self._fake_image, self._workflow.get_most_recent_result())
        assert self._workflow.get_next_step().step_number == 1

        image1 = self._workflow.execute_next()
        assert self._workflow.get_next_step().step_number == 2
        assert np.array_equal(image1, self._workflow.get_most_recent_result())
        assert np.array_equal(image1, self._workflow.get_result(0))

        image2 = self._workflow.execute_next()
        assert self._workflow.get_next_step().step_number == 3
        assert np.array_equal(image2, self._workflow.get_most_recent_result())
        assert np.array_equal(image2, self._workflow.get_result(1))

        image3 = self._workflow.execute_next()
        assert self._workflow.get_next_step().step_number == 4
        assert np.array_equal(image3, self._workflow.get_most_recent_result())
        assert np.array_equal(image3, self._workflow.get_result(2))

        image4 = self._workflow.execute_next()
        assert self._workflow.get_next_step() is None
        assert np.array_equal(image4, self._workflow.get_most_recent_result())
        assert np.array_equal(image4, self._workflow.get_result(3))

        assert self._workflow.is_done()

    def test_execute_all_sec61b(self):
        self._workflow.execute_all()
        assert self._workflow.get_next_step() is None
        assert self._workflow.is_done()

class TestBatchWorkflow:
    def setup_method(self):



        print("setting up")
        testing_directory = Path(__file__).parent.joinpath("resources")
        #set up base folder
        self.test_base = testing_directory.joinpath("test")
        self.test_base.mkdir(parents=True, exist_ok=True)
        files = [f for f in self.test_base.glob("**/*") if f.is_file]
        # Currently will save files in same format as they are in the input path
        for f in files:
            f.unlink(missing_ok=True)

        #set up results folder
        self.test_results = testing_directory.joinpath("test_results")
        self.test_results.mkdir(parents=True, exist_ok=True)
        files = [f for f in self.test_results.glob("**/*") if f.is_file]
        # Currently will save files in same format as they are in the input path
        for f in files:
            f.unlink(missing_ok=True)

        self.valid_images = []
        three_d_image = random.random((3,4,5))
        four_d_image = random.random((2,3,4,5))
        with OmeTiffWriter(self.test_base.joinpath("three_d.tiff"), overwrite_file=True) as w:
            w.save(data = three_d_image, dimension_order="ZYX")
        self.valid_images.append(self.test_base.joinpath("three_d.tiff"))
        with OmeTiffWriter(self.test_base.joinpath("four_d.tiff"), overwrite_file=True) as w:
            w.save(data=three_d_image, dimension_order="ZYX")
        self.valid_images.append(self.test_base.joinpath("four_d.tiff"))

        definition = StructureWrapperConfig().get_workflow_definition("sec61b")
        self.batch_workflow = BatchWorkflow(definition, self.test_base, self.test_results, channel_index=0)



    def test_is_valid_image(self):

        self.invalid_paths = [self.test_base.joinpath("non_existant_image.tiff"), self.test_base.joinpath("bad_extension.abc")]
        for path in self.invalid_paths:
            assert not self.batch_workflow.is_valid_image(path)
        for path in self.valid_images:
            assert self.batch_workflow.is_valid_image(path)

    def test_format_iamge_to_3d(self):
        six_d_image = AICSImage(random.random((2,3,4,5,6,7)))
        assert len(self.batch_workflow.format_image_to_3d(six_d_image).shape) == 3

        five_d_image = AICSImage(random.random((2, 3, 4, 5, 6)), known_dims="SCZYX")
        assert len(self.batch_workflow.format_image_to_3d(five_d_image).shape) == 3

        five_d_image = AICSImage(random.random((2, 3, 4, 5, 6)), known_dims="STZYX")
        assert len(self.batch_workflow.format_image_to_3d(five_d_image).shape) == 3

        five_d_image = AICSImage(random.random((2, 3, 4, 5, 6)), known_dims="CTZYX")
        assert len(self.batch_workflow.format_image_to_3d(five_d_image).shape) == 3

        four_d_image = AICSImage(random.random((2, 3, 4, 5)), known_dims="CZYX")
        assert len(self.batch_workflow.format_image_to_3d(four_d_image).shape) == 3

        three_d_image = random.random((2,3,4))
        three_d = AICSImage(three_d_image, known_dims="ZYX")
        assert len(self.batch_workflow.format_image_to_3d(four_d_image).shape) == 3

    def test_convert_bool_to_uint8(self):
        array_to_test = np.zeros((5))
        array_to_test.data[0] = 1
        array_to_test.data[4] = 1
        converted = self.batch_workflow.convert_bool_to_uint8(array_to_test)
        print(converted)
        assert np.array_equal(converted, [255, 0, 0, 0, 255])


<|MERGE_RESOLUTION|>--- conflicted
+++ resolved
@@ -1,12 +1,8 @@
 import numpy as np
 
-<<<<<<< HEAD
 from aicssegmentation.workflow.workflow import Workflow, BatchWorkflow
-from aicssegmentation.workflow.structure_wrapper_config import StructureWrapperConfig
-=======
-from aicssegmentation.workflow.workflow import Workflow
 from aicssegmentation.workflow.workflow_config import WorkflowConfig
->>>>>>> 8f3c8628
+
 from skimage import data
 from aicsimageio.writers import OmeTiffWriter
 from pathlib import Path
@@ -52,14 +48,13 @@
         assert self._workflow.get_next_step() is None
         assert self._workflow.is_done()
 
+
 class TestBatchWorkflow:
     def setup_method(self):
 
-
-
         print("setting up")
         testing_directory = Path(__file__).parent.joinpath("resources")
-        #set up base folder
+        # set up base folder
         self.test_base = testing_directory.joinpath("test")
         self.test_base.mkdir(parents=True, exist_ok=True)
         files = [f for f in self.test_base.glob("**/*") if f.is_file]
@@ -67,7 +62,7 @@
         for f in files:
             f.unlink(missing_ok=True)
 
-        #set up results folder
+        # set up results folder
         self.test_results = testing_directory.joinpath("test_results")
         self.test_results.mkdir(parents=True, exist_ok=True)
         files = [f for f in self.test_results.glob("**/*") if f.is_file]
@@ -76,10 +71,10 @@
             f.unlink(missing_ok=True)
 
         self.valid_images = []
-        three_d_image = random.random((3,4,5))
-        four_d_image = random.random((2,3,4,5))
+        three_d_image = random.random((3, 4, 5))
+        four_d_image = random.random((2, 3, 4, 5))
         with OmeTiffWriter(self.test_base.joinpath("three_d.tiff"), overwrite_file=True) as w:
-            w.save(data = three_d_image, dimension_order="ZYX")
+            w.save(data=three_d_image, dimension_order="ZYX")
         self.valid_images.append(self.test_base.joinpath("three_d.tiff"))
         with OmeTiffWriter(self.test_base.joinpath("four_d.tiff"), overwrite_file=True) as w:
             w.save(data=three_d_image, dimension_order="ZYX")
@@ -88,18 +83,19 @@
         definition = StructureWrapperConfig().get_workflow_definition("sec61b")
         self.batch_workflow = BatchWorkflow(definition, self.test_base, self.test_results, channel_index=0)
 
-
-
     def test_is_valid_image(self):
 
-        self.invalid_paths = [self.test_base.joinpath("non_existant_image.tiff"), self.test_base.joinpath("bad_extension.abc")]
+        self.invalid_paths = [
+            self.test_base.joinpath("non_existant_image.tiff"),
+            self.test_base.joinpath("bad_extension.abc"),
+        ]
         for path in self.invalid_paths:
             assert not self.batch_workflow.is_valid_image(path)
         for path in self.valid_images:
             assert self.batch_workflow.is_valid_image(path)
 
     def test_format_iamge_to_3d(self):
-        six_d_image = AICSImage(random.random((2,3,4,5,6,7)))
+        six_d_image = AICSImage(random.random((2, 3, 4, 5, 6, 7)))
         assert len(self.batch_workflow.format_image_to_3d(six_d_image).shape) == 3
 
         five_d_image = AICSImage(random.random((2, 3, 4, 5, 6)), known_dims="SCZYX")
@@ -114,7 +110,7 @@
         four_d_image = AICSImage(random.random((2, 3, 4, 5)), known_dims="CZYX")
         assert len(self.batch_workflow.format_image_to_3d(four_d_image).shape) == 3
 
-        three_d_image = random.random((2,3,4))
+        three_d_image = random.random((2, 3, 4))
         three_d = AICSImage(three_d_image, known_dims="ZYX")
         assert len(self.batch_workflow.format_image_to_3d(four_d_image).shape) == 3
 
@@ -124,6 +120,4 @@
         array_to_test.data[4] = 1
         converted = self.batch_workflow.convert_bool_to_uint8(array_to_test)
         print(converted)
-        assert np.array_equal(converted, [255, 0, 0, 0, 255])
-
-
+        assert np.array_equal(converted, [255, 0, 0, 0, 255])