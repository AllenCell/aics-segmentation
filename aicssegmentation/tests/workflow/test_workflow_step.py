--- conflicted
+++ resolved
@@ -17,16 +17,7 @@
             function="intensity_normalization",
             module="aicssegmentation.core.pre_processing_utils",
         )
-<<<<<<< HEAD
         step = WorkflowStep(category=WorkflowStepCategory.PRE_PROCESSING, function=function, step_number=1, parent=[0])
-=======
-        step = WorkflowStep(
-            category=WorkflowStepCategory.PRE_PROCESSING,
-            function=function,
-            step_number=1,
-            parent=[0],
-        )
->>>>>>> 945d2321
 
         assert step.name == function_name
 
@@ -38,16 +29,7 @@
             function="function_single_input",
             module="aicssegmentation.tests.workflow.mock_module",
         )
-<<<<<<< HEAD
         step = WorkflowStep(category=WorkflowStepCategory.PRE_PROCESSING, function=function, step_number=1, parent=[0])
-=======
-        step = WorkflowStep(
-            category=WorkflowStepCategory.PRE_PROCESSING,
-            function=function,
-            step_number=1,
-            parent=[0],
-        )
->>>>>>> 945d2321
         img = np.ones((75, 200, 200))
 
         # Act / Assert
@@ -62,16 +44,7 @@
             function="function_single_input",
             module="aicssegmentation.not_a_module",
         )
-<<<<<<< HEAD
         step = WorkflowStep(category=WorkflowStepCategory.PRE_PROCESSING, function=function, step_number=1, parent=[0])
-=======
-        step = WorkflowStep(
-            category=WorkflowStepCategory.PRE_PROCESSING,
-            function=function,
-            step_number=1,
-            parent=[0],
-        )
->>>>>>> 945d2321
         img = np.ones((75, 200, 200))
 
         # Act / Assert
@@ -86,16 +59,7 @@
             function="not_a_function",
             module="aicssegmentation.tests.workflow.mock_module",
         )
-<<<<<<< HEAD
         step = WorkflowStep(category=WorkflowStepCategory.PRE_PROCESSING, function=function, step_number=1, parent=[0])
-=======
-        step = WorkflowStep(
-            category=WorkflowStepCategory.PRE_PROCESSING,
-            function=function,
-            step_number=1,
-            parent=[0],
-        )
->>>>>>> 945d2321
 
         img = np.ones((75, 200, 200))
 
@@ -111,16 +75,7 @@
             function="function_single_input",
             module="aicssegmentation.tests.workflow.mock_module",
         )
-<<<<<<< HEAD
         step = WorkflowStep(category=WorkflowStepCategory.PRE_PROCESSING, function=function, step_number=1, parent=[0])
-=======
-        step = WorkflowStep(
-            category=WorkflowStepCategory.PRE_PROCESSING,
-            function=function,
-            step_number=1,
-            parent=[0],
-        )
->>>>>>> 945d2321
         img = np.ones((75, 200, 200))
 
         # Act
@@ -137,16 +92,7 @@
             function="function_single_input_with_parameters",
             module="aicssegmentation.tests.workflow.mock_module",
         )
-<<<<<<< HEAD
         step = WorkflowStep(category=WorkflowStepCategory.PRE_PROCESSING, function=function, step_number=1, parent=[0])
-=======
-        step = WorkflowStep(
-            category=WorkflowStepCategory.PRE_PROCESSING,
-            function=function,
-            step_number=1,
-            parent=[0],
-        )
->>>>>>> 945d2321
         img = np.ones((75, 200, 200))
         params = {"x": 5, "y": 10}
 
@@ -164,16 +110,7 @@
             function="function_list_input",
             module="aicssegmentation.tests.workflow.mock_module",
         )
-<<<<<<< HEAD
         step = WorkflowStep(category=WorkflowStepCategory.PRE_PROCESSING, function=function, step_number=1, parent=[0])
-=======
-        step = WorkflowStep(
-            category=WorkflowStepCategory.PRE_PROCESSING,
-            function=function,
-            step_number=1,
-            parent=[0],
-        )
->>>>>>> 945d2321
         img1 = np.ones((75, 200, 200))
         img2 = np.ones((75, 200, 200))
 
@@ -191,16 +128,7 @@
             function="function_list_input_with_parameters",
             module="aicssegmentation.tests.workflow.mock_module",
         )
-<<<<<<< HEAD
         step = WorkflowStep(category=WorkflowStepCategory.PRE_PROCESSING, function=function, step_number=1, parent=[0])
-=======
-        step = WorkflowStep(
-            category=WorkflowStepCategory.PRE_PROCESSING,
-            function=function,
-            step_number=1,
-            parent=[0],
-        )
->>>>>>> 945d2321
         img1 = np.ones((75, 200, 200))
         img2 = np.ones((75, 200, 200))
         params = {"x": 5, "y": 10}
