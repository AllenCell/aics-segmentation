#!/usr/bin/env python
# -*- coding: utf-8 -*-

"""The setup script."""

from setuptools import find_packages, setup

with open("README.md") as readme_file:
    readme = readme_file.read()

setup_requirements = [
    "pytest-runner>=5.2",
]

test_requirements = [
    "black>=19.10b0",
    "codecov>=2.1.4",
    "flake8>=3.8.3",
    "flake8-debugger>=3.2.1",
    "pytest>=7.1.1",
    "pytest-cov>=2.9.0",
    "pytest-raises>=0.11",
    "napari",
]

dev_requirements = [
    *setup_requirements,
    *test_requirements,
    "bumpversion>=0.6.0",
    "coverage>=5.1",
    "ipython>=7.15.0",
    "m2r>=0.2.1",
    "pytest-runner>=5.2",
    "jinja2==3.0.0",
    "Sphinx>=2.0.0b1,<3",
    "sphinx_rtd_theme>=0.4.3",
    "tox>=3.15.2",
    "twine>=3.1.1",
    "wheel>=0.34.2",
    "napari",
]

requirements = [
    "aicsimageio>=4.0.5",
    "scipy>=1.1.0",
    "numpy>=1.15.1",
    "scikit-image",
    "pandas>=0.23.4",
    "itk",
    "itkwidgets",
    "jupyter",
    "matplotlib",
    "dask",
    "napari",
]

extra_requirements = {
    "setup": setup_requirements,
    "test": test_requirements,
    "dev": dev_requirements,
    "all": [
        *requirements,
        *dev_requirements,
    ],
}

setup(
    author="Jianxu Chen",
    author_email="jianxuc@alleninstitute.org",
    classifiers=[
        "Development Status :: 2 - Pre-Alpha",
        "Intended Audience :: Developers",
        "License :: Free for non-commercial use",
        "Natural Language :: English",
        "Programming Language :: Python :: 3.7",
        "Programming Language :: Python :: 3.8",
    ],
    description="Part 1 of Allen Cell and Structure Segmenter",
    entry_points={
        "console_scripts": ["batch_processing=aicssegmentation.bin.batch_processing:main"],
    },
    package_data={"demo_data": ["*.png"]},
    install_requires=requirements,
    license="Allen Institute Software License",
    long_description=readme,
    long_description_content_type="text/markdown",
    include_package_data=True,
    keywords="aicssegmentation",
    name="aicssegmentation",
    packages=find_packages(exclude=["tests", "*.tests", "*.tests.*"]),
    python_requires=">=3.7",
    setup_requires=setup_requirements,
    test_suite="aicssegmentation/tests",
    tests_require=test_requirements,
    extras_require=extra_requirements,
    url="https://github.com/AllenCell/aicssegmentation",
    # Do not edit this string manually, always use bumpversion
    # Details in CONTRIBUTING.rst
<<<<<<< HEAD
    version="0.5.2",
=======
    version="0.5.1",
>>>>>>> 65f7844d
    zip_safe=False,
)<|MERGE_RESOLUTION|>--- conflicted
+++ resolved
@@ -96,10 +96,6 @@
     url="https://github.com/AllenCell/aicssegmentation",
     # Do not edit this string manually, always use bumpversion
     # Details in CONTRIBUTING.rst
-<<<<<<< HEAD
     version="0.5.2",
-=======
-    version="0.5.1",
->>>>>>> 65f7844d
     zip_safe=False,
 )